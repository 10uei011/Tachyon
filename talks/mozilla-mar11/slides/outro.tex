--- conflicted
+++ resolved
@@ -1,45 +1,3 @@
-<<<<<<< HEAD
-% % -- Slide ---------------------------------------------------------------------
-% \begin{frame}
-% \frametitle{\bf Distinguishing Features}
-%     \begin{itemize}
-%         \item Meta-circular with dynamic language
-%         \item Self-optimizing
-%         \item Systematic optimistic optimizations
-%         \item Implementation flexibility
-%         \begin{itemize}
-%             \item Function call protocol
-%             \item Object layout
-%             \item Intermediate representation
-%         \end{itemize}
-%         \item Inline IR
-%         \item Multithreaded compiler
-%     \end{itemize}
-% \end{frame}
-% % ------------------------------------------------------------------------------
-
-% % -- Slide ---------------------------------------------------------------------
-% \begin{frame}
-% \frametitle{\bf Projet Status}
-%     \begin{itemize}
-%         \item ECMAScript 5 parser
-%         \item Translation of ASTs to SSA-based IR
-%         \item Simple optimizations on IR
-%         \begin{itemize}
-%             \item SCCP, value numbering, peepholes
-%         \end{itemize}
-%         \item x86 32/64 back-end with linear-scan reg. alloc.
-%         \item Linking of static function calls
-%         \item Compilation of simple programs
-%         \begin{itemize}
-%             \item Fibonacci, loops
-%         \end{itemize}
-%         \item Instruction-level statistical profiler
-%         \item Benchmarking framework
-%     \end{itemize}
-% \end{frame}
-% % ------------------------------------------------------------------------------
-=======
 % -- Slide ---------------------------------------------------------------------
 \begin{frame}
 \frametitle{\bf Distinguishing Features of Tachyon}
@@ -72,32 +30,11 @@
 
 \end{frame}
 % ------------------------------------------------------------------------------
->>>>>>> 0f94f9fd
 
 % -- Slide ---------------------------------------------------------------------
 \begin{frame}
 \frametitle{\bf Project Roadmap}
     \begin{enumerate}[1.]
-<<<<<<< HEAD
-        \item Bootstrap (March 2011)
-        \begin{enumerate}[1.]
-            \item Simple object representation, basic stdlib, FFI, closures
-            \item Image loader/writer
-            \item Basic profiler
-        \end{enumerate}
-
-        \item Competitive (Summer 2011)
-        \begin{enumerate}[1.]
-            \item Better object representation, GC, full stdlib, exceptions
-            \item Image writer + loader
-            \item Improved profiler, debugger
-        \end{enumerate}
-
-        \item Gravy (Winter 2011)
-        \begin{enumerate}[1.]
-            \item Threads 
-=======
-
         \item Bootstrap (March 2011)
         \begin{itemize}
             \item Simple object representation, stdlib, FFI
@@ -115,18 +52,12 @@
         \item Gravy (January 2012)
         \begin{itemize}
             \item Continuations, threads
->>>>>>> 0f94f9fd
             \item Code-patching, optimistic optimizations
             \item Browser integration, real benchmarks
         \end{itemize}
 
-<<<<<<< HEAD
-        \item Groovy (2012)
-        \begin{enumerate}[1.]
-=======
         \item Groovy (long term)
         \begin{itemize}
->>>>>>> 0f94f9fd
             \item Persistance, contextualization
             \item On-stack replacement
         \end{itemize}
