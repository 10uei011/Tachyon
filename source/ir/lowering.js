/**
@fileOverview
Implementation of high-level IR lowering and specialization in preparation
for code generation.

@author
Maxime Chevalier-Boisvert

@copyright
Copyright (c) 2010 Maxime Chevalier-Boisvert, All Rights Reserved
*/

/**
Perform IR lowering on a function and its subfunctions
*/
function lowerIRFunc(irFunc)
{
    // For each function in the IR
    var funcList = irFunc.getChildrenList();
    for (var i = 0; i < funcList.length; ++i)
    {
        var func = funcList[i];

        // Perform lowering on the function's CFG
        lowerIRCFG(func.virginCFG);
    }
}

/**
Perform IR lowering on a control-flow graph
*/
function lowerIRCFG(cfg)
{
    // For each instruction in the CFG
    for (var itr = cfg.getInstrItr(); itr.valid(); itr.next())
    {
        var instr = itr.get();

        // Test if some instruction uses are boxed values
        var usesBoxed = false
        for (var i = 0; i < instr.uses.length; ++i)
            if (instr.uses[i].type === IRType.box)
                usesBoxed = true;

        // If this is an untyped if instruction
        if (usesBoxed && instr instanceof IfInstr)
        {
            // Create a boolean conversion instruction
            var toBoolInstr = new CallFuncInstr(
                [
                    staticEnv.getBinding('boxToBool'),
                    ConstValue.getConst(undefined),
                    instr.uses[0]
                ]
            );

            // Replace the if instruction by a typed if
            var ifBoolInstr = new IfInstr([toBoolInstr].concat(instr.targets));
            cfg.replInstr(itr, ifBoolInstr);

            // Add the instruction before the if
            cfg.addInstr(itr, toBoolInstr);

            var instr = itr.get();
        }

        // If this is a function call to a known function
        if (instr instanceof CallInstr && instr.uses[0] instanceof IRFunction)
        {
            var calleeFunc = instr.uses[0]

            // If the callee is marked inline and is inlinable
            if (calleeFunc.inline && isInlinable(calleeFunc))
            {
                //print('inlining: ' + calleeFunc.funcName);

                // Inline the call
                inlineCall(instr, calleeFunc);
            }
        }
    }

    // Perform constant propagation on the CFG
    constProp(cfg);

    // Apply peephole optimization patterns to the CFG
    applyPatternsCFG(cfg);

    // Validate the CFG
    cfg.validate();

    // For each instructon in the CFG
    for (var itr = cfg.getInstrItr(); itr.valid(); itr.next())
    {
        var instr = itr.get();

        // If any instruction reads or writes from memory, annotate the
        // function as reading or writing memory
        if (instr.writesMem)
            cfg.ownerFunc.writesMem = true;
        if (instr.readsMem)
            cfg.ownerFunc.readsMem = true;
    }
}

/**
Compile the primitives source code to enable IR lowering
*/
function compPrimitives()
{
    // Build a list of the ASTs of the primitive code
    var astList = [
        // Generated code for the memory objects
        parse_src_str(ObjectLayout.sourceStr),
        // Source code for the primitives
        parse_src_file('runtime/primitives.js'),
    ];

    // List of IR functions for the primitive code
    var irList = [];

    // For each AST
    for (var i = 0; i < astList.length; ++i)
    {
        var ast = astList[i];

        // Parse static bindings in the unit
        staticEnv.parseUnit(ast);
    }

    // For each AST
    for (var i = 0; i < astList.length; ++i)
    {
        var ast = astList[i];

        // Generate IR from the AST
        var ir = unitToIR(ast, true);

        irList.push(ir);
    }

    // For each IR
    for (var i = 0; i < irList.length; ++i)
    {
        var ir = irList[i];

        // Perform IR lowering on the primitives
        lowerIRFunc(ir);

<<<<<<< HEAD
        //print(func);
=======
        print(ir);
>>>>>>> 4e347590

        // Validate the resulting code
        ir.validate();
    }
}<|MERGE_RESOLUTION|>--- conflicted
+++ resolved
@@ -147,11 +147,7 @@
         // Perform IR lowering on the primitives
         lowerIRFunc(ir);
 
-<<<<<<< HEAD
-        //print(func);
-=======
-        print(ir);
->>>>>>> 4e347590
+        //print(ir);
 
         // Validate the resulting code
         ir.validate();
