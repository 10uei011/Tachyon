/**
@fileOverview
Utility code for running and testing programs as unit tests.

@copyright
Copyright (c) 2010-2011 Tachyon Javascript Engine, All Rights Reserved
*/

/**
Compile and run a source file, returning the result.
*/
function compileAndRunSrc(srcFile, funcName, inputArgs, hostParams)
{
    var argTypes = [];
    for (var i = 0; i < inputArgs.length; ++i)
    {
        assert (
            isInt(inputArgs[i]),
            'only integer arguments supported for now'
        );
        argTypes.push('int');
    }

    if (hostParams === true)
        var params = config.hostParams;
    else
        var params = config.clientParams;

    //if (funcName === 'linkedlist')
    //    params.print = print;

    // Compile the unit
    var ir = compileSrcFile(srcFile, params);

    //params.print = undefined;

    // Get the function of the specified name in the unit
    var func = ir.getChild(funcName);

    var unitBridge = makeBridge(
        ir,
        config.hostParams,
        [],
        'int'
    );
    
    var funcBridge = makeBridge(
        func,
        config.hostParams,
        argTypes,
        'int'
    );

    // Execute the compilation unit to initialize it
    unitBridge(params.ctxPtr);

    // Call the function with the given arguments
    var result = funcBridge.apply(undefined, [params.ctxPtr].concat(inputArgs));

    return result;
}

/**
Generate a unit test for a source file, testing the return value
obtained after execution.
*/
function genTest(srcFile, funcName, inputArgs, expectResult, hostParams)
{
    return function()
    {
        var result = compileAndRunSrc(
            srcFile, 
            funcName,
            inputArgs,
            hostParams
        );

        assert (
            result === expectResult,
            'Invalid return value "' + result + 
            '", expected "' + expectResult + '"'
        );
    };
}

/**
Value return test
*/
tests.basic_ret = tests.testSuite();
tests.basic_ret.main = genTest(
    'programs/basic_ret/basic_ret.js', 
    'f', 
    [20], 
    20
);

/**
If statement test.
*/
tests.basic_if = tests.testSuite();
tests.basic_if.main = genTest(
    'programs/basic_if/basic_if.js', 
    'f', 
    [],
    2
);

/**
Argument passing test.
*/
tests.basic_many_args = tests.testSuite();
tests.basic_many_args.main = genTest(
    'programs/basic_many_args/basic_many_args.js', 
    'f',
    [0,0,0,0,20],
    20
);

/**
Comparison operators test
*/
tests.basic_cmp = tests.testSuite();
tests.basic_cmp.main = genTest(
    'programs/basic_cmp/basic_cmp.js',
    'test',
    [5],
    0
);

/**
Arithmetic operators test.
*/
tests.basic_arith = tests.testSuite();
tests.basic_arith.main = genTest(
    'programs/basic_arith/basic_arith.js',
    'test',
    [],
    0
);

/**
Bitwise operators test.
*/
tests.basic_bitops = tests.testSuite(); 
tests.basic_bitops.main = genTest(
    'programs/basic_bitops/basic_bitops.js',
    'test',
    [],
    0
);

/**
Arithmetic shift test.
*/
tests.basic_shift = tests.testSuite(); 
tests.basic_shift.main = genTest(
    'programs/basic_shift/basic_shift.js',
    'foo',
    [],
    0
);

/**
Passing arguments and getting a return value from an FFI function
*/
tests.ffi_sum = tests.testSuite();
tests.ffi_sum.main = genTest(
    'programs/ffi_sum/ffi_sum.js',
    'f',
    [10,15],
    25,
    true
);

/**
This test is meant to ensure that values are correctly merged after 
conditionals and that local variable values are properly preserved across
calls.
*/
tests.cond_calls = tests.testSuite();
tests.cond_calls.main = genTest(
    'programs/cond_calls/cond_calls.js',
    'fee',
    [],
    20,
    true
);

/**
Test of multiple function calls with computations in between.
*/
tests.two_calls = tests.testSuite();
tests.two_calls.main = genTest(
    'programs/two_calls/two_calls.js',
    'foo',
    [],
    39
);

/**
Fibonacci implementation to test recursive calls.
*/
tests.fib = tests.testSuite();
tests.fib.main = genTest(
    'programs/fib/fib.js',
    'fib',
    [20],
    6765
);

/**
Test of a loop computing a sum.
*/
tests.loop_sum = tests.testSuite();
tests.loop_sum.main = genTest(
    'programs/loop_sum/loop_sum.js',
    'loop_sum',
    [10],
    45
);

/**
Test of a function call followed by a loop.
*/
tests.call_loop = tests.testSuite();
tests.call_loop.main = genTest(
    'programs/call_loop/call_loop.js',
    'foo',
    [],
    15
);

/**
Test of function calls before, inside and after a loop.
*/
tests.loop_calls = tests.testSuite();
tests.loop_calls.main = genTest(
    'programs/loop_calls/loop_calls.js',
    'foo',
    [1],
    14338
);

/**
Test of two loops, one after the other, each performing function calls.
*/
tests.loop_loop = tests.testSuite();
tests.loop_loop.main = genTest(
    'programs/loop_loop/loop_loop.js',
    'foo',
    [5],
    60
);

/**
Loop with enough variables to force spilling of phi nodes.
*/
tests.loop_spills = tests.testSuite(); 
tests.loop_spills.main = genTest(
    'programs/loop_spills/loop_spills.js',
    'foo',
    [42],
    122
);

/**
Nested loops unit test.
*/
tests.nested_loops = tests.testSuite();
tests.nested_loops.main = genTest(
    'programs/nested_loops/nested_loops.js',
    'foo',
    [3],
    503
);

/**
Object property put/get unit test.
*/
tests.obj_props = tests.testSuite();
tests.obj_props.main = genTest(
    'programs/obj_props/obj_props.js',
    'foo',
    [33],
    1584
);

/**
Linked list unit test.
*/
tests.linked_list = tests.testSuite();
tests.linked_list.main = genTest(
    'programs/linked_list/linked_list.js',
    'linkedlist',
    [5],
    10
);

/**
String equality and non-equality.
*/
tests.str_equality = tests.testSuite(); 
tests.str_equality.main = genTest(
    'programs/str_equality/str_equality.js',
    'foo',
    [],
    0
);

/**
String concatenation with another string.
*/
tests.str_cat_str = tests.testSuite(); 
tests.str_cat_str.main = genTest(
    'programs/str_cat_str/str_cat_str.js',
    'foo',
    [],
    0
);

/**
String concatenation with integers.
*/
tests.str_cat_str = tests.testSuite(); 
tests.str_cat_str.main = genTest(
    'programs/str_cat_int/str_cat_int.js',
    'foo',
    [],
    0
);

/**
Array indexing test.
*/
tests.array_idx = tests.testSuite(); 
tests.array_idx.main = genTest(
    'programs/array_idx/array_idx.js',
    'foo',
    [12],
    132
);

/**
Array length property test.
*/
tests.array_length = tests.testSuite(); 
tests.array_length.main = genTest(
    'programs/array_length/array_length.js',
    'foo',
    [],
    0
);

/**
Recursive n-queens solver. Uses arrays extensively.
*/
tests.nqueens = tests.testSuite(); 
tests.nqueens.main = genTest(
    'programs/nqueens/nqueens.js',
    'test',
    [],
    0
);

/**
Closure variable capture.
*/
tests.clos_capt = tests.testSuite(); 
tests.clos_capt.main = genTest(
    'programs/clos_capt/clos_capt.js',
    'foo',
    [5],
    8
);

/**
Calls across closure boundaries.
*/
tests.clos_xcall = tests.testSuite(); 
tests.clos_xcall.main = genTest(
    'programs/clos_xcall/clos_xcall.js',
    'test',
    [5],
    5
);

/**
Constructor/new test.
*/
tests.ctor_new = tests.testSuite(); 
tests.ctor_new.main = genTest(
    'programs/ctor_new/ctor_new.js',
    'foo',
    [5],
    6
);

/**
Constructor, prototype and methods test.
*/
tests.ctor_proto = tests.testSuite(); 
tests.ctor_proto.main = genTest(
    'programs/ctor_proto/ctor_proto.js',
    'test',
    [5],
    9
);

/**
Constructor and instanceof test
*/
tests.ctor_instof = tests.testSuite(); 
tests.ctor_instof.main = genTest(
    'programs/ctor_instof/ctor_instof.js',
    'test',
    [],
    0
);

/**
Constructor, prototype and toString method test.
*/
tests.obj_tostring = tests.testSuite(); 
tests.obj_tostring.main = genTest(
    'programs/obj_tostring/obj_tostring.js',
    'test',
    [],
    0
);

/**
Bubble-sort implementation. Uses closures and string conversion of arrays.
*/
tests.bubble_sort = tests.testSuite(); 
tests.bubble_sort.main = genTest(
    'programs/bubble_sort/bubble_sort.js',
    'test',
    [],
    0
);

/**
Property deletion on objects.
*/
tests.obj_delete = tests.testSuite(); 
tests.obj_delete.main = genTest(
    'programs/obj_delete/obj_delete.js',
    'test',
    [],
    0
);

/**
For-in loop, property enumeration.
*/
tests.for_in = tests.testSuite(); 
tests.for_in.main = genTest(
    'programs/for_in/for_in.js',
    'test',
    [],
    0
);

/**
Variable number of arguments test.
*/
tests.var_args = tests.testSuite(); 
tests.var_args.main = genTest(
    'programs/var_args/var_args.js',
    'foo_proxy',
    [],
    0,
    true
);

/**
Arguments object test.
*/
tests.arg_obj = tests.testSuite(); 
tests.arg_obj.main = genTest(
    'programs/arg_obj/arg_obj.js',
    'foo_proxy',
    [],
    0
);

/**
Apply test.
*/
tests.basic_apply = tests.testSuite();
tests.basic_apply.main = genTest(
    'programs/basic_apply/basic_apply.js',
    'foo_proxy',
    [],
    0
);

/**
Matrix computations, uses arrays, constructors, strings, closures.
*/
tests.matrix_comp = tests.testSuite(); 
tests.matrix_comp.main = genTest(
    'programs/matrix_comp/matrix_comp.js',
    'test',
    [],
    10
);
<<<<<<< HEAD
=======

/**
Standard conformance test for comparison operators.
*/
tests.es5_cmp = tests.testSuite(); 
tests.es5_cmp.main = genTest(
    'programs/es5_cmp/es5_cmp.js',
    'test',
    [],
    0
);

/**
Standard library array code tests.
*/
tests.stdlib_arrays = tests.testSuite(); 
tests.stdlib_arrays.main = genTest(
    'programs/stdlib_arrays/stdlib_arrays.js',
    'test',
    [],
    0
);

/**
Standard library string code tests.
*/
tests.stdlib_strings = tests.testSuite(); 
tests.stdlib_strings.main = genTest(
    'programs/stdlib_strings/stdlib_strings.js',
    'test',
    [],
    0
);

/**
Print the state of the Tachyon VM.
*/
tests.tachyon_state = tests.testSuite(); 
tests.tachyon_state.main = genTest(
    'programs/tachyon_state/tachyon_state.js',
    'printState',
    [],
    0,
    true
);
>>>>>>> 10ebe281
<|MERGE_RESOLUTION|>--- conflicted
+++ resolved
@@ -505,8 +505,6 @@
     [],
     10
 );
-<<<<<<< HEAD
-=======
 
 /**
 Standard conformance test for comparison operators.
@@ -552,4 +550,3 @@
     0,
     true
 );
->>>>>>> 10ebe281
