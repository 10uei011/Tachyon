/**
@fileOverview
Entry point for the backend of the Javascript VM. This code should be platform agnostic.

@copyright
Copyright (c) 2010 Tachyon Javascript Engine, All Rights Reserved
*/

/** @namespace */
var backend = {};

/**
    Returns a code block representing the compiled IRFunction.
*/
backend.compileIRToCB = function (ir, params)
{
    var print = params.print;
    var primitives = params.primitives;

    if (print === undefined)
    {
        print = function () {};
    }

    const mem = x86.Assembler.prototype.memory;
    const reg = x86.Assembler.prototype.register;
<<<<<<< HEAD
    const translator = irToAsm.translator(irToAsm.config);
=======
    const translator = irToAsm.translator(params);
>>>>>>> 4e2c53d5

    var cfg, order, liveIntervals, mems;
    var i, k, next, tab;
    var fixedIntervals;
    var fcts = ir.getChildrenList();
    var startIndex = 0;

    if (primitives !== undefined)
    {
        fcts = primitives.concat(fcts);
    }

    translator.init(ir);
    translator.definitions();
    //translator.asm.codeBlock.assemble();
    //print("******* Definitions *********************");
    //print(translator.asm.codeBlock.listingString(startIndex));
    //startIndex = translator.asm.codeBlock.code.length;
    //print("*****************************************");

    // For each function, order blocks, allocate registers, translate to 
    // assembly and generate code 

    for (k=0; k<fcts.length; ++k)
    {
        print("Translation of function: '" + fcts[k].funcName + "'");

        // Add register allocation information on the function
        fcts[k].regAlloc = fcts[k].regAlloc || {};
        fcts[k].regAlloc.spillNb = 0;

        cfg = fcts[k].virginCFG.copy();

        order = allocator.orderBlocks(cfg);
        allocator.numberInstrs(cfg, order, irToAsm.config);

    
        print("******* Before register allocation ******");
        var block;
        var tab = "\t";
        var instr;

        function lnPfxFormatFn(obj)
        {
            if (obj instanceof BasicBlock)
            {
                if (obj.regAlloc.from === -1)
                {
                    return "   ";
                } else
                {
                    return obj.regAlloc.from + ": ";
                }
            } else if (obj instanceof IRInstr)
            {
                if (obj.regAlloc.id === undefined)
                {
                    return "    \t";
                } else
                {
                    return obj.regAlloc.id + ": \t";
                }
            } else
            {
                return "";
            }   
        }

        print(cfg.toString(function () { return order; }, undefined, undefined, 
                           lnPfxFormatFn));

        liveIntervals = allocator.liveIntervals(cfg, order, irToAsm.config);
        fixedIntervals = allocator.fixedIntervals(cfg, irToAsm.config);

        // Print intervals before allocation
        /*
        for (i=0; i<liveIntervals.length; ++i)
        {
            print(i + ": " + liveIntervals[i] + ",");
        }
        print();
        */

        mems = irToAsm.spillAllocator(irToAsm.config);

        allocator.linearScan(irToAsm.config, 
                             liveIntervals, 
                             mems, 
                             fixedIntervals);

        /*
        // Print intervals after allocation
        for (i=0; i<liveIntervals.length; ++i)
        {
            print(i + ": " + liveIntervals[i]);
            tab = "\t";
            next = liveIntervals[i].next;
            while (next)
            {
                print( tab + next);
                tab = tab + "\t";
                next = next.next;
            }
        }*/

        // Add physical registers and memory location to operands
        // of every instruction
        allocator.assign(cfg, irToAsm.config); 
    
        // SSA form deconstruction and linear scan resolution 
        order = allocator.resolve(cfg, liveIntervals, order, irToAsm.config);


        print("******* After register allocation *******");

        function inFormatFn(instr, pos)
        {
            opnd = instr.regAlloc.opnds[pos];
            if (opnd instanceof IRValue)
            {
                return opnd.getValName();
            } else
            {
                return String(opnd);
            }
        }

        function outFormatFn(instr)
        {
            return String(instr.regAlloc.dest);
        }

        print(cfg.toString(function () { return order; }, outFormatFn, inFormatFn,
                           lnPfxFormatFn));


        fcts[k].regAlloc.spillNb = mems.slots.length;

        // Translate from IR to ASM
        translator.genFunc(fcts[k], order);

        //translator.asm.codeBlock.assemble();
        //print("******* Listing *************************");
        //print(translator.asm.codeBlock.listingString(startIndex));
        //startIndex = translator.asm.codeBlock.code.length;
        print("*****************************************");
        print("Number of spills: " + fcts[k].regAlloc.spillNb);
        print();
    }


    // Add the initialization code at the beginning
    // and reassemble
    translator.asm.codeBlock.assemble();

    return translator.asm.codeBlock;
};


/** 
    Compile an IRFunction to a machine code block.
    This machine code block should be freed once it is no longer needed.
    Returns the machine code block.
*/
backend.compileIRToMCB = function (ir, params)
{
    var cb = backend.compileIRToCB(ir, params);
    //print(backend.listing(cb));
    return cb.assembleToMachineCodeBlock(); // assemble it
};

/**
    Returns a string representation of the listing for the given
    code block.
*/
backend.listing = function (codeBlock)
{
    return codeBlock.listingString();
};

/**
    Allocate an executable memory zone, write the given code block in
    that zone, execute it, free the memory zone and return the result.
*/
backend.executeCB = function (codeBlock)
{
    // TODO: add support for list of arguments to function

    // TODO: move assemble and free outside of here, do not want to do this
    // at every execution

    var block = codeBlock.assembleToMachineCodeBlock(); // assemble it
    var x = execMachineCodeBlock(block); // execute the code generated
    freeMachineCodeBlock(block);
    return x;
};

backend.primitiveList = [];
<|MERGE_RESOLUTION|>--- conflicted
+++ resolved
@@ -24,11 +24,7 @@
 
     const mem = x86.Assembler.prototype.memory;
     const reg = x86.Assembler.prototype.register;
-<<<<<<< HEAD
-    const translator = irToAsm.translator(irToAsm.config);
-=======
-    const translator = irToAsm.translator(params);
->>>>>>> 4e2c53d5
+    const translator = irToAsm.translator(irToAsm.config, params);
 
     var cfg, order, liveIntervals, mems;
     var i, k, next, tab;
