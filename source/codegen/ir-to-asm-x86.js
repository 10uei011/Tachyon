--- conflicted
+++ resolved
@@ -148,13 +148,8 @@
 irToAsm.spillAllocator.prototype.newSlot = function ()
 {
     // Memory is byte addressed
-<<<<<<< HEAD
     var offset = (this.slots.length * this.config.stack.width()) >> 3;
     var s = mem(offset, this.config.stack);
-=======
-    var offset = (this.slots.length * irToAsm.config.stack.width()) >> 3;
-    var s = mem(offset      , irToAsm.config.stack);
->>>>>>> 4e2c53d5
     this.slots.push(s);
     return s;
 };
@@ -169,13 +164,7 @@
 @class
 Returns a new translator object to translate IR to Assembly.
 */
-<<<<<<< HEAD
-irToAsm.translator = function (config)
-{
-    var that = Object.create(irToAsm.translator.prototype);
-    that.asm = new x86.Assembler(config.target);
-=======
-irToAsm.translator = function (params)
+irToAsm.translator = function (config, params)
 {
     var that = Object.create(irToAsm.translator.prototype);
 
@@ -183,7 +172,6 @@
     that.params = params;
 
     that.asm = new x86.Assembler(irToAsm.config.target);
->>>>>>> 4e2c53d5
     that.asm.codeBlock.bigEndian = false;
     that.strings = {};
     that.stringNb = 0;
@@ -383,15 +371,9 @@
     this.get_prop_addr(obj, key, addr);
 
     this.asm.
-<<<<<<< HEAD
-    cmp(this.config.NULL, addr).
-    mov($((new ConstValue(undefined, IRType.box)).getImmValue()), 
-          this.config.retValReg).
-=======
     cmp(irToAsm.config.NULL, addr).
     mov($((new ConstValue(undefined, IRType.box)).getImmValue(this.params)), 
-          irToAsm.config.retValReg).
->>>>>>> 4e2c53d5
+          this.config.retValReg).
     je(cont).
     // The following instruction causes a bus error only
     // when addr is not a valid address
