--- conflicted
+++ resolved
@@ -222,8 +222,6 @@
                 undefined, 
                 that.config
             );
-<<<<<<< HEAD
-=======
             
             // Only static calls to IRFunctions should
             // calculate an offset
@@ -238,7 +236,6 @@
                     return bytes;
                 };
             }
->>>>>>> a684141b
 
             return entryPoint;            
         }
@@ -278,12 +275,7 @@
 
             if (instr.regAlloc.opnds === undefined)
             {
-<<<<<<< HEAD
-                opnds = instr.uses.map(replace);
-
-=======
                 opnds = instr.uses.map(replace, instr);
->>>>>>> a684141b
 
                 instr.genCode(that, opnds);
             } 
