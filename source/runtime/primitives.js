--- conflicted
+++ resolved
@@ -216,11 +216,7 @@
     "tachyon:static";
     "tachyon:nothrow";
 
-<<<<<<< HEAD
     //throw new errorCtor(message);
-=======
-    return new errorCtor(message);
->>>>>>> 6e748adf
 }
 
 //=============================================================================
