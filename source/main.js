/* _________________________________________________________________________
 *
 *             Tachyon : A Self-Hosted JavaScript Virtual Machine
 *
 *
 *  This file is part of the Tachyon JavaScript project. Tachyon is
 *  distributed at:
 *  http://github.com/Tachyon-Team/Tachyon
 *
 *
 *  Copyright (c) 2011, Universite de Montreal
 *  All rights reserved.
 *
 *  This software is licensed under the following license (Modified BSD
 *  License):
 *
 *  Redistribution and use in source and binary forms, with or without
 *  modification, are permitted provided that the following conditions are
 *  met:
 *    * Redistributions of source code must retain the above copyright
 *      notice, this list of conditions and the following disclaimer.
 *    * Redistributions in binary form must reproduce the above copyright
 *      notice, this list of conditions and the following disclaimer in the
 *      documentation and/or other materials provided with the distribution.
 *    * Neither the name of the Universite de Montreal nor the names of its
 *      contributors may be used to endorse or promote products derived
 *      from this software without specific prior written permission.
 *
 *  THIS SOFTWARE IS PROVIDED BY THE COPYRIGHT HOLDERS AND CONTRIBUTORS "AS
 *  IS" AND ANY EXPRESS OR IMPLIED WARRANTIES, INCLUDING, BUT NOT LIMITED
 *  TO, THE IMPLIED WARRANTIES OF MERCHANTABILITY AND FITNESS FOR A
 *  PARTICULAR PURPOSE ARE DISCLAIMED. IN NO EVENT SHALL UNIVERSITE DE
 *  MONTREAL BE LIABLE FOR ANY DIRECT, INDIRECT, INCIDENTAL, SPECIAL,
 *  EXEMPLARY, OR CONSEQUENTIAL DAMAGES (INCLUDING, BUT NOT LIMITED TO,
 *  PROCUREMENT OF SUBSTITUTE GOODS OR SERVICES; LOSS OF USE, DATA, OR
 *  PROFITS; OR BUSINESS INTERRUPTION) HOWEVER CAUSED AND ON ANY THEORY OF
 *  LIABILITY, WHETHER IN CONTRACT, STRICT LIABILITY, OR TORT (INCLUDING
 *  NEGLIGENCE OR OTHERWISE) ARISING IN ANY WAY OUT OF THE USE OF THIS
 *  SOFTWARE, EVEN IF ADVISED OF THE POSSIBILITY OF SUCH DAMAGE.
 * _________________________________________________________________________
 */

/**
@fileOverview
Code specific to the JavaScript VM's entry point, handling of
command-line arguments, etc.

@author
Maxime Chevalier-Boisvert
Marc Feeley
*/

/**
Entry point for the Tachyon VM.
*/
function main()
{
    // If we are running in bootstrap mode
    if (RUNNING_IN_TACHYON)
    {
<<<<<<< HEAD
        // Initialize Tachyon in minimal mode
        var options = {};
        options['x86_64'] = boolToBox(PTR_NUM_BYTES === pint(8));
        initialize(false, options);
=======
        // Initialize the Tachyon configuration
        initConfig(boolToBox(PTR_NUM_BYTES === pint(8)), log.level(undefined));
>>>>>>> 1aa79375

        // Perform a minimal Tachyon compilation
        bootstrap(config.hostParams, false, false);

        // Call the Tachyon read-eval-print loop
        tachyonRepl();

        return;
    }

    // Parse the command-line arguments
    var args = parseCmdLine();

<<<<<<< HEAD
    // If bootstrap compilation is requested
    if (args.options['bootstrap'])
    {
        // Initialize Tachyon in bootstrap mode
        initialize(true, args.options);
=======
    // Get the verbosity command-line option value
    var verbosity = log.level(args.options['v']);

    // Get the 64-bit mode command-line option value
    var x86_64 = args.options['x86_64'];

    // Initialize the Tachyon configuration
    initConfig(x86_64, verbosity);

    // If bootstrap compilation is requested
    if (args.options['bootstrap'])
    {
        // Perform a full bootstrap without writing an image
        bootstrap(config.bootParams, true, false);
>>>>>>> 1aa79375

        // ???
        // Profit        
    }

    // If we are to write an executable image
    else if (args.options['image'])
    {
        // Perform a full bootstrap and write the image
        // FIXME: for now, not compiling all code, for testing purposes
        bootstrap(config.bootParams, false, true);
    }

    // If gc code generation is requested
    else if (args.options['gc'])
    {
        // Generate the GC code
        genGCCode(config.hostParams);
    }

    // If source files or inline source are provided    
    else if (args.files.length > 0 || args.options['e'])
    {
<<<<<<< HEAD
        // Initialize Tachyon in minimal mode
        initialize(false, args.options);
=======
        // Perform a minimal Tachyon compilation
        bootstrap(config.hostParams, false, false);
>>>>>>> 1aa79375

        config.hostParams.printAST = args.options["ast"];
        config.hostParams.printHIR = args.options["hir"];
        config.hostParams.printLIR = args.options["lir"];
        config.hostParams.printASM = args.options["asm"];

        if (args.options['e'])
        {
            var ir = compileSrcString(args.options['e'] + ";", config.hostParams);
            var bridge = makeBridge(
                ir,
                config.hostParams,
                [],
                new CIntAsBox()
            );

            bridge(config.hostParams.ctxPtr);
        }

        for (var i = 0; i < args.files.length; i++)
        {
            if (args.options["time"])
            {
                print("Executing " + args.files[i]);
            }

            var startTimeMs = (new Date()).getTime();

            var ir = compileSrcFile(args.files[i], config.hostParams);

            var midTimeMs = (new Date()).getTime();

            var bridge = makeBridge(
                ir,
                config.hostParams,
                [],
                new CIntAsBox()
            );

            bridge(config.hostParams.ctxPtr);

            var endTimeMs = (new Date()).getTime();
            var compTimeMs = midTimeMs - startTimeMs;
            var execTimeMs = endTimeMs - midTimeMs;

            if (args.options["time"])
            {
                print("  compilation time: " + compTimeMs + " ms");
                print("  execution time:   " + execTimeMs + " ms");
            }
        }
    }

    // If there are no filenames on the command line, start shell mode
    else
    {
<<<<<<< HEAD
        // Initialize Tachyon in minimal mode
        initialize(false, args.options);
=======
        // Perform a minimal Tachyon compilation
        bootstrap(config.hostParams, false, false);
>>>>>>> 1aa79375

        // Call the Tachyon read-eval-print loop
        tachyonRepl();
    }
}

/**
Tachyon read-eval-print loop
*/
function tachyonRepl()
{
    // Print a help listing
    function printHelp()
    {
        print('Available special commands:');
        print('  /load <filename>       load and execute a script');
        print('  /time <command>        time the compilation/execution of a command');
        print('  /time_comp <command>   time the compilation of a command');
        print('  /time_exec <command>   time the execution of a command');
        print('  /ast  <command>        view AST produced for a command/file');
        print('  /hir  <command>        view HIR produced for a command/file');
        print('  /lir  <command>        view LIR produced for a command/file');
        print('  /asm  <command>        view ASM produced for a command/file');
        print('  /reg  <command>        view register allocation for a command/file');
        print('  /help                  print a help listing');
        print('  /exit                  exit the read-eval-print loop');
    }

    // Load and execute a script
    function loadScript(fileName)
    {
        print('Loading script: "' + fileName + '"');

        var ir = compileSrcFile(fileName, config.hostParams);

        var bridge = makeBridge(
            ir,
            config.hostParams,
            [],
            new CIntAsBox()
        );

        bridge(config.hostParams.ctxPtr);
    }

    // Test if a string could be a source file name
    function isSrcFile(str)
    {
        return str.indexOf('.js') === (str.length - 3);
    }

    // Execute a special command
    function execSpecial(cmd)
    {
        var spaceIdx = cmd.indexOf(' ');
        if (spaceIdx !== -1)
        {
            var args = cmd.slice(spaceIdx + 1);
            var cmd = cmd.slice(0, spaceIdx);
        }
        else
        {
            var args = '';
        }

        switch (cmd)
        {
            case 'exit':
            case 'quit':
            return true;

            case 'help':
            printHelp();
            break;

            case 'load':
            loadScript(args);
            break;

            case 'time':
            var startTimeMs = (new Date()).getTime();
            execCode(args);
            var endTimeMs = (new Date()).getTime();
            var time = (endTimeMs - startTimeMs) / 1000;
            print('time: ' + time + 's');
            break;

            case 'time_comp':
            var startTimeMs = (new Date()).getTime();
            if (isSrcFile(args))
                compFile(args);
            else
                compString(args);
            var endTimeMs = (new Date()).getTime();
            var time = (endTimeMs - startTimeMs) / 1000;
            print('time: ' + time + 's');
            break;

            case 'time_exec':
            if (isSrcFile(args))
                var ir = compFile(args);
            else
                var ir = compString(args);
            var startTimeMs = (new Date()).getTime();
            execIR(ir);
            var endTimeMs = (new Date()).getTime();
            var time = (endTimeMs - startTimeMs) / 1000;
            print('time: ' + time + 's');
            break;

            case 'ast':
            config.hostParams.printAST = true;
            if (isSrcFile(args))
                compFile(args);
            else
                compString(args);
            config.hostParams.printAST = false;
            break;

            case 'hir':
            config.hostParams.printHIR = true;
            if (isSrcFile(args))
                compFile(args);
            else
                compString(args);
            config.hostParams.printHIR = false;
            break;

            case 'lir':
            config.hostParams.printLIR = true;
            if (isSrcFile(args))
                compFile(args);
            else
                compString(args);
            config.hostParams.printLIR = false;
            break;

            case 'asm':
            config.hostParams.printASM = true;
            if (isSrcFile(args))
                compFile(args);
            else
                compString(args);
            config.hostParams.printASM = false;
            break;

            case 'reg':
            config.hostParams.printRegAlloc = true;
            if (isSrcFile(args))
                compFile(args);
            else
                compString(args);
            config.hostParams.printRegAlloc = false;
            break;

            default:
            print('Unknown special command: "' + cmd + '"');
            break;
        }
    }

    // Execute a code string
    function execCode(str)
    {
        try
        {
            var ir = compString(str);

            execIR(ir);
        }

        catch (e)
        {
            if (e.stack)
                print(e.stack);
            else
                print(e);
        }
    }

    // Execute a compiled IR function
    function execIR(ir)
    {
        var bridge = makeBridge(
            ir,
            config.hostParams,
            [],
            new CIntAsBox()
        );

        bridge(config.hostParams.ctxPtr);
    }

    // Compile a code string
    function compString(str)
    {
        // Add an extra semicolon to avoid syntax errors
        str += ';';

        try
        {
            var ir = compileSrcString(str, config.hostParams);
        }

        catch (e)
        {
            if (e.stack)
                print(e.stack);
            else
                print(e);
        }

        return ir;
    }

    // Compile a source file
    function compFile(str)
    {
        try
        {
            var ir = compileSrcFile(str, config.hostParams);
        }

        catch (e)
        {
            if (e.stack)
                print(e.stack);
            else
                print(e);
        }

        return ir;
    }

    print('');
    print('Entering read-eval-print loop.');
    print('Type commands below and press enter to execute them.');
    print('For a listing of special commands, type /help');
    print('To exit, type /exit');

    for (;;)
    {
        var cmd = readConsole('\nt> ');
        if (cmd === undefined || cmd === null) return;

        // Remove extra whitespaces from the command
        cmd = stripStr(cmd);

        // If this is a special command    
        if (cmd.charAt(0) === '/')
        {
            var exit = execSpecial(cmd.slice(1));
            if (exit === true)
                return;
        }
        else
        {
            // Execute the code string
            execCode(cmd);
        }
    }
}

try
{
    main();
}

catch (e)
{
    if (e.stack)
        print(e.stack);
    else
        print(e);
}
<|MERGE_RESOLUTION|>--- conflicted
+++ resolved
@@ -58,15 +58,10 @@
     // If we are running in bootstrap mode
     if (RUNNING_IN_TACHYON)
     {
-<<<<<<< HEAD
-        // Initialize Tachyon in minimal mode
+        // Initialize the Tachyon configuration
         var options = {};
         options['x86_64'] = boolToBox(PTR_NUM_BYTES === pint(8));
-        initialize(false, options);
-=======
-        // Initialize the Tachyon configuration
-        initConfig(boolToBox(PTR_NUM_BYTES === pint(8)), log.level(undefined));
->>>>>>> 1aa79375
+        initConfig(options);
 
         // Perform a minimal Tachyon compilation
         bootstrap(config.hostParams, false, false);
@@ -80,28 +75,19 @@
     // Parse the command-line arguments
     var args = parseCmdLine();
 
-<<<<<<< HEAD
+    // Initialize the Tachyon configuration
+    initConfig(args.options);
+
+    if (config.profile)
+        profiler.init();
+    if (config.profile === "auto")
+        profilter.enable();
+
     // If bootstrap compilation is requested
     if (args.options['bootstrap'])
     {
-        // Initialize Tachyon in bootstrap mode
-        initialize(true, args.options);
-=======
-    // Get the verbosity command-line option value
-    var verbosity = log.level(args.options['v']);
-
-    // Get the 64-bit mode command-line option value
-    var x86_64 = args.options['x86_64'];
-
-    // Initialize the Tachyon configuration
-    initConfig(x86_64, verbosity);
-
-    // If bootstrap compilation is requested
-    if (args.options['bootstrap'])
-    {
         // Perform a full bootstrap without writing an image
         bootstrap(config.bootParams, true, false);
->>>>>>> 1aa79375
 
         // ???
         // Profit        
@@ -125,13 +111,8 @@
     // If source files or inline source are provided    
     else if (args.files.length > 0 || args.options['e'])
     {
-<<<<<<< HEAD
-        // Initialize Tachyon in minimal mode
-        initialize(false, args.options);
-=======
         // Perform a minimal Tachyon compilation
         bootstrap(config.hostParams, false, false);
->>>>>>> 1aa79375
 
         config.hostParams.printAST = args.options["ast"];
         config.hostParams.printHIR = args.options["hir"];
@@ -188,17 +169,17 @@
     // If there are no filenames on the command line, start shell mode
     else
     {
-<<<<<<< HEAD
-        // Initialize Tachyon in minimal mode
-        initialize(false, args.options);
-=======
         // Perform a minimal Tachyon compilation
         bootstrap(config.hostParams, false, false);
->>>>>>> 1aa79375
 
         // Call the Tachyon read-eval-print loop
         tachyonRepl();
     }
+
+    if (config.profile === "auto")
+        profilter.disable();
+    if (config.profile)
+        profiler.terminate();
 }
 
 /**
