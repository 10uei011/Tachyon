# makefile for Tachyon JavaScript compiler

#JavaScript VM program
JSVMPROG = d8
JSVMPROG64 = d8_64

#JavaScript VM command options
JSVMOPTS = --allow_natives_syntax --nocollect_maps

#JavaScript VM command options when debugging
JSVMOPTSDEBUG = $(JSVMOPTS) --noopt

#JavaScript VM command
JSVM = $(JSVMPROG) $(JSVMOPTS)
JSVM64 = $(JSVMPROG64) $(JSVMOPTS)

# JavaScript VM command with rlwrap
RLWJSVM = rlwrap $(JSVM)
RLWJSVM64 = rlwrap $(JSVM64)

# For bootstrapping with Tachyon JavaScript to Scheme compiler
JS2SCM = parser/js2scm

# For debugging Tachyon
JS2JS = parser/js2js

# Base program source files
BASE_SRCS =                             \
    utility/debug.js                    \
    utility/system.js                   \
    utility/iterators.js                \
    utility/graph.js                    \
    utility/arrays.js                   \
    utility/heap.js                     \
    utility/hashmap.js                  \
    utility/hashset.js                  \
    utility/linkedlist.js               \
    utility/strings.js                  \
    utility/modules.js                  \
    utility/misc.js                     \
    utility/num.js                      \
    utility/xml.js                      \
    utility/html.js                     \
    compiler/targets.js                 \
    compiler/params.js                  \
    compiler/config.js                  \
    compiler/compiler.js                \
    compiler/init.js                    \
    compiler/bootstrap.js               \
    parser/misc.js                      \
    parser/scanner.js                   \
    parser/parser.js                    \
    parser/pp.js                        \
    parser/ast-passes.js                \
    ir/types.js                         \
    ir/static.js                        \
    ir/instructions.js                  \
    ir/constants.js                     \
    ir/iir.js                           \
    ir/cfg.js                           \
    ir/functions.js                     \
    ir/ast-to-ir.js                     \
    ir/optpatterns.js                   \
    ir/constprop.js                     \
    ir/commelim.js                      \
    ir/inlining.js                      \
    ir/lowering.js                      \
    platform/ffi.js                     \
    platform/mcb.js                     \
    runtime/layout.js                   \
    runtime/context.js                  \
    runtime/objects.js                  \
    backend/asm.js                      \
    backend/regalloc.js                 \
    backend/linearscan.js               \
    backend/backend.js                  \
    backend/x86/asm.js                  \
    backend/x86/config.js               \
    backend/x86/ir-to-asm.js            

# Runtime library source files
RUNTIME_SRCS =                          \
    runtime/utility.js                  \
    runtime/primitives.js               \
    runtime/strings.js                  \
    runtime/ffi.js                      \
    runtime/rtinit.js

# Standard library source files
STDLIB_SRCS =                           \
    stdlib/arrays.js                    \
    stdlib/errors.js                    \
    stdlib/extensions.js                \
    stdlib/functions.js                 \
    stdlib/math.js                      \
    stdlib/numbers.js                   \
    stdlib/objects.js                   \
    stdlib/strings.js

# Main-specific source files
MAIN_SPEC_SRCS =                        \
    main.js

# Test-specific source files
# Insert unit test files between testing.js and testmain.js
TEST_SPEC_SRCS =                        \
    tests/testing.js                    \
    utility/tests/*.js                  \
    stdlib/tests/*.js                   \
    ir/tests/*.js                       \
    runtime/tests/*.js                  \
    backend/tests/*.js                  \
    programs/tests/programs.js          \
    tests/testmain.js                   \

# Main target source files
MAIN_SRCS =                             \
    $(BASE_SRCS)                        \
    $(MAIN_SPEC_SRCS)

# Test target source files
TEST_SRCS =                             \
    $(BASE_SRCS)                        \
    $(TEST_SPEC_SRCS)

# All source files
ALL_SRCS =                              \
    $(RUNTIME_SRCS)                     \
    $(STDLIB_SRCS)                      \
    $(BASE_SRCS)                        \
    $(MAIN_SPEC_SRCS)                   \
    $(TEST_SPEC_SRCS)

all: run

load:
	$(JSVM) $(BASE_SRCS) --shell

run: 
	$(JSVM) $(MAIN_SRCS)

shell:
	$(RLWJSVM) $(MAIN_SRCS)

shell64:
	$(RLWJSVM64) $(MAIN_SRCS) -- -x86_64 true

bt-parser:
	$(JSVM) $(BASE_SRCS) bt-parser.js bt-parser32.js

bt-parser64:
	$(JSVM64) $(BASE_SRCS) bt-parser.js bt-parser64.js

mem-fib:
	$(JSVM) --no-opt --trace_gc --trace_gc_nvp $(BASE_SRCS) test-fib.js > gc_trace.txt && python mem.py

gc:
	$(JSVM) $(MAIN_SRCS) -- -gc true
	gcc -c -o d8/gc-generated.o d8/gc-generated.cc

bootstrap:
	time $(JSVM) $(MAIN_SRCS) -- -bootstrap true

bootstrap64:
<<<<<<< HEAD
	time $(JSVM64) $(MAIN_SRCS) -- -bootstrap true -x64 true
=======
	time $(JSVM64) $(MAIN_SRCS) bt-fib64.js -- -bootstrap true -x86_64 true
>>>>>>> 27a62909

bootstrap-debug:
	echo "run $(JSVMOPTSDEBUG) $(MAIN_SRCS) -- -bootstrap true" > gdb-command
	echo "bt"                                                   >> gdb-command
	time gdb --command=gdb-command $(JSVMPROG)

test: 
	$(JSVM) $(TEST_SRCS)

test64: 
	$(JSVM64) $(TEST_SRCS) -- -x86_64 true

perf: 
	./bench/d8.sh                                   \
        -cfgFile "bench/configs/time_benchs.json"   \
        -genReport "benchreport.html"

bootstrap-js2scm:
	$(JS2SCM) -scm $(MAIN_SRCS)

bootstrap-js2scm-debug:
	$(JS2SCM) -scm -debug $(MAIN_SRCS)

tachyon-debug.js: $(MAIN_SRCS)
	$(JS2JS) -debug $(MAIN_SRCS) > tachyon-debug.js

doc: $(SRCS)
	jsdoc -d=../doc/source $(MAIN_SRCS)

snapshot: makefile d8/d8-tachyon-exts.cc $(ALL_SRCS)
	rm -rf tachyon-snapshot tachyon-snapshot.tar.gz
	mkdir tachyon-snapshot
	(tar cf - $^ | (cd tachyon-snapshot ; tar xf -))
	tar cf tachyon-snapshot.tar tachyon-snapshot
	gzip -9 tachyon-snapshot.tar<|MERGE_RESOLUTION|>--- conflicted
+++ resolved
@@ -162,11 +162,7 @@
 	time $(JSVM) $(MAIN_SRCS) -- -bootstrap true
 
 bootstrap64:
-<<<<<<< HEAD
-	time $(JSVM64) $(MAIN_SRCS) -- -bootstrap true -x64 true
-=======
-	time $(JSVM64) $(MAIN_SRCS) bt-fib64.js -- -bootstrap true -x86_64 true
->>>>>>> 27a62909
+	time $(JSVM64) $(MAIN_SRCS) -- -bootstrap true -x86_64 true
 
 bootstrap-debug:
 	echo "run $(JSVMOPTSDEBUG) $(MAIN_SRCS) -- -bootstrap true" > gdb-command
